--- conflicted
+++ resolved
@@ -286,11 +286,8 @@
     _buffer: BlockBuffer,
 }
 
-<<<<<<< HEAD
-=======
 static_assertions::assert_eq_size!(Keccak256, CoreWrapper);
 
->>>>>>> 0aac08c3
 pub fn transmute_state(reference_state: Keccak256) -> Keccak256InnerState {
     // we use a trick that size of both structures is the same, and even though we do not know a stable field layout,
     // we can replicate it
